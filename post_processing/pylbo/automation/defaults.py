import numpy as np

namelist_items = {
    "gridlist": [
        ("geometry", str),
        ("x_start", (int, np.integer, float)),
        ("x_end", (int, np.integer, float)),
        ("gridpoints", (int, np.integer)),
        ("mesh_accumulation", bool),
        ("ev_1", (int, np.integer, float)),
        ("ev_2", (int, np.integer, float)),
        ("sigma_1", (int, np.integer, float)),
        ("sigma_2", (int, np.integer, float)),
        ("force_r0", bool),
    ],
    "equilibriumlist": [
        ("equilibrium_type", str),
        ("boundary_type", str),
        ("use_defaults", bool),
        ("remove_spurious_eigenvalues", bool),
        ("nb_spurious_eigenvalues", (int, np.integer)),
    ],
    "savelist": [
        ("write_matrices", bool),
        ("write_eigenfunctions", bool),
        ("show_results", bool),
        ("basename_datfile", str),
        ("basename_logfile", str),
        ("output_folder", str),
        ("logging_level", (int, np.integer)),
    ],
    "physicslist": [
        ("mhd_gamma", float),
        ("flow", bool),
        ("radiative_cooling", bool),
        ("ncool", (int, np.integer)),
        ("cooling_curve", str),
        ("external_gravity", bool),
        ("thermal_conduction", bool),
        ("use_fixed_tc_para", bool),
        ("fixed_tc_para_value", (int, np.integer, float)),
        ("use_fixed_tc_perp", bool),
        ("fixed_tc_perp_value", (int, np.integer, float)),
        ("resistivity", bool),
        ("use_fixed_resistivity", bool),
        ("fixed_eta_value", (int, np.integer, float)),
        ("use_eta_dropoff", bool),
        ("dropoff_edge_dist", (int, np.integer, float)),
        ("dropoff_width", (int, np.integer, float)),
<<<<<<< HEAD
        ("viscosity", bool),
        ("viscosity_value", (int, np.integer, float)),
=======
        ("hall_mhd", bool),
        ("hall_dropoff", bool),
        ("elec_pressure", bool),
        ("elec_inertia", bool),
        ("inertia_dropoff", bool),
>>>>>>> 991a4515
    ],
    "unitslist": [
        ("cgs_units", bool),
        ("unit_density", (int, np.integer, float)),
        ("unit_temperature", (int, np.integer, float)),
        ("unit_magneticfield", (int, np.integer, float)),
        ("unit_length", (int, np.integer, float)),
    ],
    "solvelist": [
        ("solver", str),
        ("arpack_mode", str),
        ("number_of_eigenvalues", (int, np.integer)),
        ("which_eigenvalues", str),
        ("maxiter", (int, np.integer)),
        ("sigma", (int, np.integer, float, complex)),
    ],
}<|MERGE_RESOLUTION|>--- conflicted
+++ resolved
@@ -47,16 +47,13 @@
         ("use_eta_dropoff", bool),
         ("dropoff_edge_dist", (int, np.integer, float)),
         ("dropoff_width", (int, np.integer, float)),
-<<<<<<< HEAD
         ("viscosity", bool),
         ("viscosity_value", (int, np.integer, float)),
-=======
         ("hall_mhd", bool),
         ("hall_dropoff", bool),
         ("elec_pressure", bool),
         ("elec_inertia", bool),
         ("inertia_dropoff", bool),
->>>>>>> 991a4515
     ],
     "unitslist": [
         ("cgs_units", bool),
