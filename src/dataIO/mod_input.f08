--- conflicted
+++ resolved
@@ -41,27 +41,32 @@
     real(dp)    :: unit_density, unit_temperature, unit_magneticfield, unit_length
     integer     :: gridpoints
 
-    namelist /physicslist/  mhd_gamma, flow, radiative_cooling, ncool, cooling_curve, &
-                            external_gravity, thermal_conduction, use_fixed_tc_para, fixed_tc_para_value, &
-                            use_fixed_tc_perp, fixed_tc_perp_value, resistivity, use_fixed_resistivity, &
-                            fixed_eta_value, use_eta_dropoff, dropoff_edge_dist, dropoff_width, &
-<<<<<<< HEAD
-                            viscosity, viscous_heating, viscosity_value
-=======
-                            hall_mhd, hall_dropoff, elec_pressure, elec_inertia, inertia_dropoff
->>>>>>> 991a4515
-    namelist /unitslist/    cgs_units, unit_density, unit_temperature, unit_magneticfield, unit_length
-    namelist /gridlist/     geometry, x_start, x_end, gridpoints, force_r0, &
-                            mesh_accumulation, ev_1, ev_2, sigma_1, sigma_2, coaxial
-    namelist /equilibriumlist/ equilibrium_type, boundary_type, use_defaults, remove_spurious_eigenvalues, &
-                               nb_spurious_eigenvalues
-    namelist /savelist/     write_matrices, write_eigenfunctions, show_results, basename_datfile, &
-                            basename_logfile, output_folder, logging_level, dry_run
-    namelist /paramlist/    k2, k3, cte_rho0, cte_T0, cte_B02, cte_B03, cte_v02, cte_v03, cte_p0, &
-                            p1, p2, p3, p4, p5, p6, p7, p8, alpha, beta, delta, theta, tau, lambda, nu, &
-                            r0, rc, rj, Bth0, Bz0, V, j0, g, eq_bool
-    namelist /solvelist/    solver, arpack_mode, number_of_eigenvalues, &
-                            which_eigenvalues, maxiter, sigma
+    namelist /physicslist/  &
+        mhd_gamma, flow, radiative_cooling, ncool, cooling_curve, &
+        external_gravity, thermal_conduction, use_fixed_tc_para, &
+        fixed_tc_para_value, use_fixed_tc_perp, fixed_tc_perp_value, &
+        resistivity, use_fixed_resistivity, fixed_eta_value, &
+        use_eta_dropoff, dropoff_edge_dist, dropoff_width, &
+        viscosity, viscous_heating, viscosity_value, &
+        hall_mhd, hall_dropoff, elec_pressure, elec_inertia, inertia_dropoff
+    namelist /unitslist/    &
+        cgs_units, unit_density, unit_temperature, unit_magneticfield, unit_length
+    namelist /gridlist/ &
+        geometry, x_start, x_end, gridpoints, force_r0, &
+        mesh_accumulation, ev_1, ev_2, sigma_1, sigma_2, coaxial
+    namelist /equilibriumlist/ &
+        equilibrium_type, boundary_type, use_defaults, remove_spurious_eigenvalues, &
+        nb_spurious_eigenvalues
+    namelist /savelist/ &
+        write_matrices, write_eigenfunctions, show_results, basename_datfile, &
+        basename_logfile, output_folder, logging_level, dry_run
+    namelist /paramlist/  &
+        k2, k3, cte_rho0, cte_T0, cte_B02, cte_B03, cte_v02, cte_v03, &
+        cte_p0, p1, p2, p3, p4, p5, p6, p7, p8, &
+        alpha, beta, delta, theta, tau, lambda, nu, &
+        r0, rc, rj, Bth0, Bz0, V, j0, g, eq_bool
+    namelist /solvelist/  &
+        solver, arpack_mode, number_of_eigenvalues, which_eigenvalues, maxiter, sigma
 
     call init_equilibrium_params()
     ! if no parfile supplied, return to keep using defaults
